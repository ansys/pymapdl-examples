# Core settings
# =============

# Location of our `styles`
StylesPath = "styles"

# The options are `suggestion`, `warning`, or `error` (defaults to “warning”).
MinAlertLevel = warning

# By default, `code` and `tt` are ignored.
IgnoredScopes = code, tt

# By default, `script`, `style`, `pre`, and `figure` are ignored.
SkippedScopes = script, style, pre, figure

# WordTemplate specifies what Vale will consider to be an individual word.
WordTemplate = \b(?:%s)\b

# List of Packages to be used for our guidelines
Packages = Google

# Define the Ansys vocabulary
Vocab = ANSYS

[*.{md,rst}]

# Apply the following styles
BasedOnStyles = Vale, Google

<<<<<<< HEAD
TokenIgnores = (:(func|class|meth|attr|py):`(?:.|\n)*?`)|(<.*>)|(.. code::.*\n|    .*)
=======
TokenIgnores = (:(func|class|meth|attr|py):`(?:.|\n)*?`)|(<.*>)|(.. (code|jupyter-execute)::.*\n|    .*)
>>>>>>> 0a9ecba2

# Removing Google-specific rule - Not applicable under some circumstances
Google.Colons = NO<|MERGE_RESOLUTION|>--- conflicted
+++ resolved
@@ -27,11 +27,7 @@
 # Apply the following styles
 BasedOnStyles = Vale, Google
 
-<<<<<<< HEAD
-TokenIgnores = (:(func|class|meth|attr|py):`(?:.|\n)*?`)|(<.*>)|(.. code::.*\n|    .*)
-=======
 TokenIgnores = (:(func|class|meth|attr|py):`(?:.|\n)*?`)|(<.*>)|(.. (code|jupyter-execute)::.*\n|    .*)
->>>>>>> 0a9ecba2
 
 # Removing Google-specific rule - Not applicable under some circumstances
 Google.Colons = NO