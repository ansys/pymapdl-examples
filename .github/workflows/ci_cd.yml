name: CI

on:
  workflow_dispatch:
  schedule: # UTC at 0300
    - cron: "0 3 * * *"
  pull_request:
  push:
    tags:
      - "*"
    branches:
      - main

env:
  MAIN_PYTHON_VERSION: '3.10'
<<<<<<< HEAD
  RESET_EXAMPLES_CACHE: 0
  RESET_DOC_BUILD_CACHE: 0
=======
  RESET_EXAMPLES_CACHE: 1
  RESET_DOC_BUILD_CACHE: 1
>>>>>>> eb10dd13
  USE_CACHE: true

concurrency:
  group: ${{ github.workflow }}-${{ github.ref }}
  cancel-in-progress: true

permissions:
  contents: write
  pull-requests: write
  packages: read

jobs:

  style:
    name: Code style
    runs-on: ubuntu-latest
    steps:
      - uses: actions/checkout@v4
      - name: Set up Python
        uses: actions/setup-python@v5
        with:
          python-version: ${{ env.MAIN_PYTHON_VERSION }}
      - name: Install dependencies
        run: |
          python -m pip install --upgrade pip tox
      - name: Test with tox
        run: tox -e style

  doc-style:
    name: Documentation Style Check
    runs-on: ubuntu-latest
    steps:
      # TODO - Fix codestyle issues
      # - name: PyAnsys documentation style checks
      #   uses: ansys/actions/doc-style@v4
      #   with:
      #     token: ${{ secrets.GITHUB_TOKEN }}
<<<<<<< HEAD
=======
      #     vale-version: "2.29.6"
>>>>>>> eb10dd13
      - name : TODO - Reactivate code style
        run : sleep 1

  doc-build:
    name: "Documentation building"
    needs: [style, doc-style]
    runs-on: ubuntu-latest
    env:
      PYMAPDL_PORT: 21000  # default won't work on GitHub runners
      PYMAPDL_DB_PORT: 21001  # default won't work on GitHub runners
      PYMAPDL_START_INSTANCE: FALSE
      DOCKER_PACKAGE: ghcr.io/ansys/mapdl
      DOCKER_IMAGE_VERSION_DOCS_BUILD: v23.1.0
      DPF_PORT: 21002

    steps:
      - name: "Install Git and checkout project"
        uses: actions/checkout@v4
     
      - name: "Set up Python using cache"
        uses: actions/setup-python@v5
        with:
          python-version: ${{ env.MAIN_PYTHON_VERSION }}
          cache: 'pip'
          cache-dependency-path: 'requirements/requirements_doc.txt'

      - name: "Install system dependencies"
        run: |
          sudo apt-get update
          sudo apt install zip pandoc libgl1-mesa-glx xvfb texlive-latex-extra latexmk graphviz texlive-xetex libgomp1

      - name: "Install Python requirements"
        run: pip install -r requirements/requirements_doc.txt

      - name: "Test virtual framebuffer"
        run: |
          xvfb-run python .ci/display_test.py
      
      - name: "Login in Github Container registry"
        uses: docker/login-action@v3.0.0
        with:
          registry: ghcr.io
          username: ${{ secrets.GH_USERNAME }}
          password: ${{ secrets.GITHUB_TOKEN }}

      - name: "Pull, launch, and validate MAPDL service"
        env:
          LICENSE_SERVER: ${{ secrets.LICENSE_SERVER }}
          MAPDL_IMAGE: '${{ env.DOCKER_PACKAGE }}:${{ env.DOCKER_IMAGE_VERSION_DOCS_BUILD }}'
        run: .ci/start_mapdl.sh

      - name: "Retrieve PyMAPDL version"
        run: |
          echo "PYMAPDL_VERSION=$(python -c 'from ansys.mapdl.core import __version__; print(__version__)')" >> $GITHUB_ENV
          echo "PyMAPDL version is: $(python -c "from ansys.mapdl.core import __version__; print(__version__)")"
        id: version

      - name: "DPF Server Activation"
        run: |
          docker pull ghcr.io/ansys/dpf-core:22.2dev
          docker run -d --name dpfserver -p ${{ env.DPF_PORT }}:50052 ghcr.io/ansys/dpf-core:22.2dev && echo "DPF Server active on port ${{ env.DPF_PORT }}."
      
      - name: "Cache Verification Manual examples"
        uses: actions/cache@v3
        if: ${{ env.USE_CACHE }} == 'true'
        with:
          path: doc/source/verif-manual
          key: Examples-v${{ env.RESET_EXAMPLES_CACHE }}-${{ env.PYMAPDL_VERSION }}-${{ github.sha }}
          restore-keys: |
            Examples-v${{ env.RESET_EXAMPLES_CACHE }}-${{ env.PYMAPDL_VERSION }}

      - name: "Cache docs build directory"
        uses: actions/cache@v3
        if: ${{ env.USE_CACHE }} == 'true'
        with:
          path: doc/_build
          key: doc-build-v${{ env.RESET_DOC_BUILD_CACHE }}-${{ env.PYMAPDL_VERSION }}-${{ github.sha }}
          restore-keys: |
            doc-build-v${{ env.RESET_DOC_BUILD_CACHE }}-${{ env.PYMAPDL_VERSION }}

      - name: "Run Ansys documentation building action"
        uses: ansys/actions/doc-build@v5
        with:
          requires-xvfb: true
          python-version: ${{ env.MAIN_PYTHON_VERSION }}
          checkout: false
          skip-install: true
          sphinxopts: -j auto
          use-python-cache: False
<<<<<<< HEAD
      
      - name: "Upload HTML Documentation"
        uses: actions/upload-artifact@v3
        with:
          name: documentation-html
          path: doc/_build/html
          retention-days: 7
=======
>>>>>>> eb10dd13

      - name: "Deploy"
        if: contains(github.ref, 'refs/heads/main')
        uses: JamesIves/github-pages-deploy-action@v4.5.0
        with:
          token: ${{ secrets.GITHUB_TOKEN }}
          branch: gh-pages
          folder: doc/_build/html
          clean: true
          single-commit: true

<<<<<<< HEAD
      - name: "Build PDF Documentation"
        working-directory: doc
        run: make pdf

      - name: "Upload PDF Documentation"
        uses: actions/upload-artifact@v3
        with:
          name: documentation-pdf
          path: doc/_build/latex/pymapdl*.pdf
          retention-days: 7

=======
>>>>>>> eb10dd13
      - name: "Display files structure"
        if: always()
        run: |
          mkdir logs-build-docs
          echo "::group:: Display files structure" && ls -R && echo "::endgroup::"
          ls -R > ./logs-build-docs/files_structure.txt
      
      - name: "Display docker files structures"
        if: always()
        run: |
          echo "::group:: Display files structure" && docker exec mapdl /bin/bash -c "ls -R" && echo "::endgroup::"
          docker exec mapdl /bin/bash -c "ls -R" > ./logs-build-docs/docker_files_structure.txt
      
      - name: "Collect MAPDL logs on failure"
        if: always()
        run: |
          docker exec mapdl /bin/bash -c "mkdir -p /mapdl_logs && echo 'Successfully created directory inside docker container'"
          docker exec mapdl /bin/bash -c "if compgen -G 'file*.out' > /dev/null ;then cp -f /file*.out /mapdl_logs && echo 'Successfully copied out files.'; fi"
          docker exec mapdl /bin/bash -c "if compgen -G 'file*.err' > /dev/null ;then cp -f /file*.err /mapdl_logs && echo 'Successfully copied err files.'; fi"
          docker exec mapdl /bin/bash -c "if compgen -G 'file*.log' > /dev/null ;then cp -f /file*.log /mapdl_logs && echo 'Successfully copied log files.'; fi"
          docker exec mapdl /bin/bash -c "if compgen -G '*.crash' > /dev/null ;then cp -f /*.crash /mapdl_logs && echo 'Successfully copied crash files.'; fi"
          docker cp mapdl:/mapdl_logs/. ./logs-build-docs/.
      
      - name: "Tar logs"
        if: always()
        run: |
          cp -f doc/_build/latex/*.log ./logs-build-docs/
          cp log.txt ./logs-build-docs/
          tar cvzf ./logs-build-docs.tgz ./logs-build-docs
      
      - name: "Upload logs to GitHub"
        if: always()
        uses: actions/upload-artifact@v4
        with:
          name: logs-build-docs.tgz
          path: ./logs-build-docs.tgz

      - name: "Display MAPDL Logs"
        if: always()
        run: cat log.txt

      - name: "List main files"
        if: always()
        run: |
          if compgen -G 'doc/_build/latex/*.log' > /dev/null ;then for f in doc/_build/latex/*.log; do echo "::group:: Output latex log file $f" && cat $f && echo "::endgroup::" ; done; fi
          if compgen -G './logs-build-docs/*.err' > /dev/null ;then for f in ./logs-build-docs/*.err; do echo "::group:: Error file $f" && cat $f && echo "::endgroup::" ; done; fi
          if compgen -G './logs-build-docs/*.log' > /dev/null ;then for f in ./logs-build-docs/*.log; do echo "::group:: Log file $f" && cat $f && echo "::endgroup::" ; done; fi
          if compgen -G './logs-build-docs/*.out' > /dev/null ;then for f in ./logs-build-docs/*.out; do echo "::group:: Output file $f" && cat $f && echo "::endgroup::" ; done; fi

  release:
    if: github.event_name == 'push' && contains(github.ref, 'refs/tags')
    needs: [style, doc-build] #docs-style
    runs-on: ubuntu-latest
    steps:
      - uses: actions/checkout@v4

      - uses: actions/download-artifact@v4

      - name: Display structure of downloaded files
        run: ls -R

      - name: Zip HTML documentation
        uses: vimtor/action-zip@v1.1
        with:
          files: documentation-html
          dest: documentation-html.zip

      - name: Release
        uses: softprops/action-gh-release@v1
        with:
          generate_release_notes: true
          files: |
            ./documentation-html.zip
            ./documentation-pdf/*.pdf<|MERGE_RESOLUTION|>--- conflicted
+++ resolved
@@ -13,13 +13,8 @@
 
 env:
   MAIN_PYTHON_VERSION: '3.10'
-<<<<<<< HEAD
-  RESET_EXAMPLES_CACHE: 0
-  RESET_DOC_BUILD_CACHE: 0
-=======
   RESET_EXAMPLES_CACHE: 1
   RESET_DOC_BUILD_CACHE: 1
->>>>>>> eb10dd13
   USE_CACHE: true
 
 concurrency:
@@ -57,10 +52,7 @@
       #   uses: ansys/actions/doc-style@v4
       #   with:
       #     token: ${{ secrets.GITHUB_TOKEN }}
-<<<<<<< HEAD
-=======
       #     vale-version: "2.29.6"
->>>>>>> eb10dd13
       - name : TODO - Reactivate code style
         run : sleep 1
 
@@ -150,16 +142,6 @@
           skip-install: true
           sphinxopts: -j auto
           use-python-cache: False
-<<<<<<< HEAD
-      
-      - name: "Upload HTML Documentation"
-        uses: actions/upload-artifact@v3
-        with:
-          name: documentation-html
-          path: doc/_build/html
-          retention-days: 7
-=======
->>>>>>> eb10dd13
 
       - name: "Deploy"
         if: contains(github.ref, 'refs/heads/main')
@@ -171,20 +153,6 @@
           clean: true
           single-commit: true
 
-<<<<<<< HEAD
-      - name: "Build PDF Documentation"
-        working-directory: doc
-        run: make pdf
-
-      - name: "Upload PDF Documentation"
-        uses: actions/upload-artifact@v3
-        with:
-          name: documentation-pdf
-          path: doc/_build/latex/pymapdl*.pdf
-          retention-days: 7
-
-=======
->>>>>>> eb10dd13
       - name: "Display files structure"
         if: always()
         run: |
