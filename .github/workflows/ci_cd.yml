--- conflicted
+++ resolved
@@ -99,14 +99,11 @@
         run: |
           $(docker pull ghcr.io/ansys/dpf-core:22.2dev && docker run -d --name dpfserver -p ${{ env.DPF_PORT }}:50052 ghcr.io/ansys/dpf-core:22.2dev && echo "DPF Server active on port ${{ env.DPF_PORT }}.") &
 
-<<<<<<< HEAD
-=======
       - name: "Install OS packages"
         run: |
           sudo apt-get update
           sudo apt install zip pandoc libgl1-mesa-glx xvfb texlive-latex-extra latexmk graphviz texlive-xetex libgomp1
 
->>>>>>> 0c5737c6
       - name: "Set up Python using cache"
         uses: actions/setup-python@v5
         with:
@@ -114,14 +111,6 @@
           cache: 'pip'
           cache-dependency-path: 'requirements/requirements_doc.txt'
 
-<<<<<<< HEAD
-      - name: "Install OS packages"
-        run: |
-          sudo apt update && sudo apt upgrade  
-          sudo apt install zip pandoc libgl1 xvfb texlive-latex-extra latexmk graphviz texlive-xetex libgomp1
-
-=======
->>>>>>> 0c5737c6
       - name: "Install Python requirements"
         run: |
           pip uninstall ansys-mapdl-core
@@ -162,12 +151,9 @@
 
       - name: "Run Ansys documentation building action"
         uses: ansys/actions/doc-build@v8
-<<<<<<< HEAD
         env:
           LIBGL_ALWAYS_SOFTWARE: 1
           PYANSYS_VISUALIZER_HTML_BACKEND: true
-=======
->>>>>>> 0c5737c6
         with:
           requires-xvfb: true
           python-version: ${{ env.MAIN_PYTHON_VERSION }}
@@ -232,11 +218,7 @@
 
   release:
     if: github.event_name == 'refs/heads/main' && !contains(github.ref, 'refs/tags')
-<<<<<<< HEAD
-    needs: [code-style, doc-build] #docs-style
-=======
     needs: [doc-build]
->>>>>>> 0c5737c6
     runs-on: ubuntu-latest
     steps:
       - uses: actions/checkout@v4
