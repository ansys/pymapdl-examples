# Copyright (C) 2022 - 2025 ANSYS, Inc. and/or its affiliates.
# SPDX-License-Identifier: MIT
#
#
# Permission is hereby granted, free of charge, to any person obtaining a copy
# of this software and associated documentation files (the "Software"), to deal
# in the Software without restriction, including without limitation the rights
# to use, copy, modify, merge, publish, distribute, sublicense, and/or sell
# copies of the Software, and to permit persons to whom the Software is
# furnished to do so, subject to the following conditions:
#
# The above copyright notice and this permission notice shall be included in all
# copies or substantial portions of the Software.
#
# THE SOFTWARE IS PROVIDED "AS IS", WITHOUT WARRANTY OF ANY KIND, EXPRESS OR
# IMPLIED, INCLUDING BUT NOT LIMITED TO THE WARRANTIES OF MERCHANTABILITY,
# FITNESS FOR A PARTICULAR PURPOSE AND NONINFRINGEMENT. IN NO EVENT SHALL THE
# AUTHORS OR COPYRIGHT HOLDERS BE LIABLE FOR ANY CLAIM, DAMAGES OR OTHER
# LIABILITY, WHETHER IN AN ACTION OF CONTRACT, TORT OR OTHERWISE, ARISING FROM,
# OUT OF OR IN CONNECTION WITH THE SOFTWARE OR THE USE OR OTHER DEALINGS IN THE
# SOFTWARE.

r""".. _ref_VM-NR1677-01-1:

Nuclear Regulatory Commission Piping Benchmarks
-----------------------------------------------
Problem description:
 - The example problem contains Mechanical APDL solutions to
   Nuclear Regulatory Commission (NRC) piping benchmark problems
   taken from publications NUREG/CR-1677, Volumes 1, Problem 1.

 - The piping benchmark solutions given in NRC publications were obtained
   by using a computer program EPIPE which is a modification of the widely
   available program SAP IV specifically prepared to perform piping analyses.

 - This benchmark problem contains three straight sections, two bends,
   and two fixed anchors. The total mass of the system is represented
   by structural mass element (MASS21) specified at individual nodes.

 - Modal and response spectrum analysis is performed on the piping model.
   Frequencies obtained from modal solve and the nodal/element solution
   obtained from spectrum solve are compared against reference results.

 - For response spectrum analysis, acceleration response spectrum
   curve defined by ``SV`` and ``FREQ`` commands.

Reference:
 - P.Bezler, M. Hartzman & M. Reich,"Dynamic Analysis of Uniform Support
   Motion Response Spectrum Method", (NUREG/CR-1677), Brookhaven National
   Laboratory, August 1980, Problem 1, Pages 24-47.

Analysis type(s):
 - Modal Analysis ``ANTYPE=2``
 - Spectral Analysis ``ANTYPE=8``

Element type(s):
 - Structural Mass Element (``MASS21``)
 - 3-D 3-Node Pipe Element (``PIPE289``)
 - 3-D 3-Node Elbow Element (``ELBOW290``)

.. figure: ../_static/vm-nr1677-01-1a_setup.png
   :align: center
   :figclass: align-center
   :width: 500
   :alt: vm-nr1677-01-1a: FE Model of Benchmark Problem


Model description:
 - The model consists of a piping system with straight pipes and elbows.
 - The system is subjected to uniform support motion in three spatial
   directions.
 - The model is meshed using ``PIPE289`` and ``ELBOW290`` elements for
   the piping components and ``MASS21`` elements for point mass representation.

Postprocessing:
 - Frequencies obtained from modal solution.
 - Maximum nodal displacements and rotations are extracted.
 - Element forces and moments are calculated for specific elements.
 - Reaction forces from the spectrum solution are obtained.
"""  # noqa:E501

# sphinx_gallery_thumbnail_path = '_static/vm-nr1677-01-1a_setup.png'

""
# Import the MAPDL module
from ansys.mapdl.core import launch_mapdl
import numpy as np
from tabulate import tabulate

# Launch MAPDL with a specific log level and print command output
# Here, we set loglevel to "WARNING" to reduce verbosity and print_com to True to see commands
mapdl = launch_mapdl(loglevel="WARNING", print_com=True)

"""
Preprocessing: Modeling of NRC Piping Benchmark Problems using ``PIPE289`` and ``ELBOW290`` elements
-----------------------------------------------------------------------------------------------------

"""

###############################################################################
# Specify material properties, real constants and Element types

# Clear any previous data in MAPDL

mapdl.clear()

mapdl.title("NRC Piping Benchmark Problems, Volume 1, Problem 1")

mapdl.prep7(mute=True)

# Define Material Properties for pipe elements in :math:``psi``

mapdl.mp("ex", 1, 24e6)
mapdl.mp("nuxy", 1, 0.3)

# PIPE289 using cubic shape function and Thick pipe theory.

mapdl.et(1, "pipe289")
mapdl.keyopt(1, 4, 2)

# ELBOW290 using cubic shape function and number of Fourier terms = 6.

mapdl.et(2, "elbow290", "", 6)

# Real Constants for straight and bend pipe elements in :math:``in``

mapdl.sectype(1, "pipe")
mapdl.secdata(7.289, 0.241, 24)

# MASS21, 3-D Mass without Rotary Inertia

mapdl.et(3, "mass21")
mapdl.keyopt(3, 3, 2)

# Define real constants for mass elements, 3-D mass in :math:``lb-sec^2/in``

mapdl.r(12, 0.03988)  # Mass @ node 2
mapdl.r(13, 0.05032)  # Mass @ node 6
mapdl.r(14, 0.02088)  # Mass @ node 28
mapdl.r(15, 0.01698)  # Mass @ node 10
mapdl.r(16, 0.01307)  # Mass @ node 11
mapdl.r(17, 0.01698)  # Mass @ node 15
mapdl.r(18, 0.01044)  # Mass @ node 35
mapdl.r(19, 0.01795)  # Mass @ node 19
mapdl.r(20, 0.01501)  # Mass @ node 20

###############################################################################
# Geometry modeling of nuclear piping system

# Define Keypoints

mapdl.k(1, 0.0, 0.0, 0.0)
mapdl.k(2, 0.0, 54.45, 0.0)
mapdl.k(3, 0.0, 108.9, 0.0)
mapdl.k(4, 10.632, 134.568, 0.0)
mapdl.k(5, 36.3, 145.2, 0.0)
mapdl.k(6, 54.15, 145.2, 0.0)
mapdl.k(7, 72.0, 145.2, 0.0)
mapdl.k(8, 97.668, 145.2, 10.632)
mapdl.k(9, 108.3, 145.2, 36.3)
mapdl.k(10, 108.3, 145.2, 56.80)
mapdl.k(11, 108.3, 145.2, 77.3)

mapdl.k(12, 2.7631, 122.79, 0)
mapdl.k(13, 22.408, 142.44, 0)
mapdl.k(14, 85.9, 145, 2.76)
mapdl.k(15, 106, 145, 22.4)

# Straight Pipe system

mapdl.l(1, 2)
mapdl.l(2, 3)
mapdl.l(5, 6)
mapdl.l(6, 7)
mapdl.l(9, 10)
mapdl.l(10, 11)  # Line number 6

# Bend Pipe system

mapdl.larc(3, 4, 12)  # Line number 7
mapdl.larc(4, 5, 13)
mapdl.larc(7, 8, 14)
mapdl.larc(8, 9, 15)  # line number 10

###############################################################################
# Meshing of nuclear piping system using pipe and elbow elements

# Meshing for straight pipe using PIPE289 elements

mapdl.type(1)
mapdl.mat(1)
mapdl.secnum(1)
mapdl.real(1)

mapdl.lsel("s", "line", "", 1, 6)
mapdl.allsel("below", "line")
mapdl.lesize("all", "", "", 2)
mapdl.lmesh("all")
mapdl.allsel("all", "all")

# Meshing for bend pipe using ELBOW290 elements

mapdl.type(2)
mapdl.secnum(1)
mapdl.mat(1)

mapdl.lsel("s", "", "", 7, 14)
mapdl.allsel("below", "line")
mapdl.lesize("all", "", "", 2)
mapdl.lmesh("all")
mapdl.allsel("all", "all")

###############################################################################
# The total system mass of nuclear piping system is represented by structural
# mass element ``MASS21`` specified at individual nodes.

# Specify mass elements with real constants at respective nodes

mapdl.type(3)
mapdl.real(12)
mapdl.e(2)  # Mass element at node 2

mapdl.real(13)
mapdl.e(6)  # Mass element at node 6

mapdl.real(14)
mapdl.e(28)  # Mass element at node 28

mapdl.real(15)
mapdl.e(10)  # Mass element at node 10

mapdl.real(16)
mapdl.e(11)  # Mass element at node 11

mapdl.real(17)
mapdl.e(15)  # Mass element at node 15

mapdl.real(18)
mapdl.e(35)  # Mass element at node 35

mapdl.real(19)
mapdl.e(19)  # Mass element at node 19

mapdl.real(20)
mapdl.e(20)  # Mass element at node 20

###############################################################################
# Using ``ELBOW``, to convert some ``PIPE289`` into ``ELBOW290``

mapdl.elbow("on", "", "", "sect")
mapdl.allsel("all", "all")

###############################################################################
# Display the nuclear piping system model

mapdl.eplot()

###############################################################################
# Define constraints

mapdl.dk(1, "all", 0)
mapdl.dk(11, "all", 0)
mapdl.allsel("all", "all")

###############################################################################
# Finish preprocessing aspects of nuclear piping system.

mapdl.finish()

###############################################################################
# Modal analysis
# --------------
# Perform modal analysis to obtain the first five natural frequencies
# of the system. The results will be used to determine the response spectrum
# analysis. The modal analysis is performed using the LANB method.

mapdl.slashsolu()
mapdl.antype("modal")

# LANB mode extraction method

nmodes = 5
mapdl.modopt("lanb", nmodes)

# Set the number of modes to extract
mapdl.mxpand("", "", "", "yes")

###############################################################################
# Solve the modal analysis
# ------------------------

mapdl.solve()
mapdl.finish()

###############################################################################
# Postprocessing: Extracting frequencies from the modal analysis
# --------------------------------------------------------------

mapdl.post1()

# Frequencies from Modal solve

freq_list = mapdl.set("list").to_list()

print("Frequencies from Modal solve:")
for set, time_freq, load_step, substep, cumulative in freq_list:
    print(f" - {time_freq:0.3f} Hz")

mapdl.finish()

###############################################################################
# Response Spectrum Analysis
# --------------------------
# Perform spectrum analysis using the frequencies obtained from the modal analysis.
# The response spectrum analysis will be performed for a single point excitation
# response spectrum. The damping ratio is set to a constant value for all modes.
# The modes are grouped based on a significance level, and the seismic acceleration
# response loading is defined. The excitation is applied along the X, Y, and Z
# directions with specified frequencies and corresponding spectral values.
# Start the solution controls for spectrum solve

mapdl.slashsolu()

# Perform Spectrum Analysis
mapdl.antype("spectr")

# Single Point Excitation Response Spectrum
mapdl.spopt("sprs")

# specify constant damping ratio for all modes
mapdl.dmprat(0.02)

# Group Modes based on significance level
mapdl.grp(0.001)

# Seismic Acceleration Response Loading
mapdl.svtyp(2)

###############################################################################
# Solve the spectrum analysis along X direction
# ---------------------------------------------
# Excitation along X direction

mapdl.sed(1)

mapdl.freq()  # Erase frequency values

mapdl.freq(3.1, 4, 5, 5.81, 7.1, 8.77, 10.99, 14.08, 17.24)
mapdl.freq(25, 28.5, 30, 34.97, 55, 80, 140, 162, 588.93)
mapdl.sv(0.02, 400, 871, 871, 700, 1188, 1188, 440, 775, 775)
mapdl.sv(0.02, 533.2, 467.2, 443.6, 380, 289, 239.4, 192.6, 184.1, 145)

mapdl.solve()

###############################################################################
# Solve the spectrum analysis along Y direction
# ---------------------------------------------
# Excitation along Y direction

mapdl.sed("", 1)

mapdl.freq()  # Erase frequency values

mapdl.freq(3.1, 4, 5, 5.81, 7.1, 8.77, 10.99, 14.08, 17.24)
mapdl.freq(25, 28.5, 30, 34.97, 55, 80, 140, 162, 588.93)
mapdl.sv(0.02, 266.7, 580.7, 580.7, 466.7, 792, 792, 293.3, 516.7, 516.7)
mapdl.sv(0.02, 355.5, 311.5, 295.7, 253.3, 192.7, 159.6, 128.4, 122.7, 96.7)

mapdl.solve()

###############################################################################
# Solve the spectrum analysis along Z direction
# ---------------------------------------------

# Excitation along Z direction

mapdl.sed("", "", 1)

mapdl.freq()  # Erase frequency values

mapdl.freq(3.1, 4, 5, 5.81, 7.1, 8.77, 10.99, 14.08, 17.24)
mapdl.freq(25, 28.5, 30, 34.97, 55, 80, 140, 162, 588.93)
mapdl.sv(0.02, 400, 871, 871, 700, 1188, 1188, 440, 775, 775)
mapdl.sv(0.02, 533.2, 467.2, 443.6, 380, 289, 239.4, 192.6, 184.1, 145)

mapdl.solve()

###############################################################################
# Finish the spectrum analysis

mapdl.finish()

###############################################################################
# Postprocessing: Extracting results from the spectrum analysis
# ----------------------------------------------------------------------
# Extract maximum nodal displacements and rotations from the spectrum solution.
# The results will be stored in the MAPDL database and can be accessed using
# the `starstatus` command. The nodal displacements and rotations are obtained
# for specific nodes in the model. The element forces and moments are obtained
# for specific nodes from spectrum solution. The reaction forces from the spectrum
# solution are also extracted.

mapdl.post1()

mcom_file = mapdl.input("", "mcom")

adisx = mapdl.get("AdisX", "NODE", 10, "U", "X")
adisy = mapdl.get("AdisY", "NODE", 36, "U", "Y")
adisz = mapdl.get("AdisZ", "NODE", 28, "U", "Z")
arotx = mapdl.get("ArotX", "NODE", 9, "ROT", "X")
aroty = mapdl.get("ArotY", "NODE", 18, "ROT", "Y")
arotz = mapdl.get("ArotZ", "NODE", 9, "ROT", "Z")

###############################################################################
# Element Forces and Moments obtained from spectrum solution for Node "I"

elems = [12, 14]
<<<<<<< HEAD

# Output labels
# px = section axial force at node I and J.
# vy = section shear forces along Y direction at node I and J.
# vz = section shear forces along Z direction at node I and J.
# tx = section torsional moment at node I and J
# my = section bending moments along Y direction at node I and J.
# mz = section bending moments along Z direction at node I and J.
labels = ["px", "vy", "vz", "tx", "my", "mz"]
=======
# Output labels
# px = axial force
# vy = shear y-direction
# vz = shear z-direction
# tx = axial torque
# my = moment y-direction
# mz = moment z-direction
labels = ['px', 'vy', 'vz', 'tx', 'my', 'mz']
>>>>>>> b782fe98

# SMISC mapping
# To obtain the SMISC values for each element
SMISC = {
    # Element number 12
    12: {
        # Obtained from the Element reference for PIPE289
<<<<<<< HEAD
        "i": [1, 6, 5, 4, 2, 3],
        "j": [14, 19, 18, 17, 15, 16],
=======
        'i': [ 1, 6, 5, 4, 2, 3],
        'j': [14, 19, 18, 17, 15, 16],
>>>>>>> b782fe98
    },
    # Element number 14
    14: {
        # Obtained from the Element reference for ELBOW290
<<<<<<< HEAD
        "i": [1, 6, 5, 4, 2, 3],
        "j": [36, 41, 40, 39, 37, 38],
    },
=======
        'i': [1, 6, 5, 4, 2, 3],
        'j': [36, 41, 40, 39, 37, 38],

    }
>>>>>>> b782fe98
}

for elem in elems:
    mapdl.esel("s", "elem", "", elem)

    for node in ["i", "j"]:
        for label, id_ in zip(labels, SMISC[elem][node]):
<<<<<<< HEAD

=======
            
>>>>>>> b782fe98
            label_ = f"{label}{node}_{elem}"
            mapdl.etable(label_, "smisc", id_)

mapdl.allsel("all")
mapdl.run("/GOPR")

###############################################################################
# Reaction forces from spectrum solution

reaction_force = mapdl.prrsol()

###############################################################################
# Finish postprocessing of response spectrum analysis.

mapdl.finish()

###############################################################################
# Verify the results
# ------------------

###############################################################################
# Frequencies Obtained from Modal Solution
# =======================
#
# The results obtained from the modal solution are compared against target values.
# The target values are defined based on the reference results from the NRC publication.

# Set target values
target_freq = np.array([28.515, 56.441, 82.947, 144.140, 166.260])  # in Hz

# Fill result values
sim_freq_res = [freq[1] for freq in freq_list]

# Store ratio
value_ratio = []
for i in range(len(target_freq)):
    con = sim_freq_res[i] / target_freq[i]
    value_ratio.append(np.abs(con))

print("Frequencies Obtained Modal Solution \n")

# Prepare data for tabulation
data_freq = [
    [i + 1, target_freq[i], sim_freq_res[i], value_ratio[i]]
    for i in range(len(target_freq))
]

# Define headers
headers = ["Mode", "Target", "Mechanical APDL", "Ratio"]

# Print table
print(
    f"""------------------- VM-NR1677-01-1-a.1 RESULTS COMPARISON ---------------------  
{tabulate(data_freq, headers=headers, tablefmt="grid")}  
"""
)

""
# Set target values
target_res = np.array(
    [7.830e-03, 2.648e-03, 1.748e-02, 1.867e-04, 2.123e-04, 7.217e-05]
)

# Fill result values
# adisx, adisy, adisz, arotx, aroty, arotz = 7.8e-03, 2.6e-03, 1.75e-02, 1.9e-04, 2.1e-04, 7.2e-05
sim_res = np.array([adisx, adisy, adisz, arotx, aroty, arotz])

# Output labels
labels = [
    "UX at node10",
    "UY at node36",
    "UZ at node28",
    "ROTX at node9",
    "ROTY at node18",
    "ROTZ at node9",
]

# Store ratio
value_ratio = []
for i in range(len(target_res)):
    con = sim_res[i] / target_res[i]
    value_ratio.append(np.abs(con))

print("Maximum nodal displacements and rotations obtained from spectrum solution:")

# Prepare data for tabulation
data_freq = [
    [labels[i], target_res[i], sim_res[i], value_ratio[i]]
    for i in range(len(target_res))
]

# Define headers
headers = ["Result Node", "Target", "Mechanical APDL", "Ratio"]

# Print table
print(
    f"""  
{tabulate(data_freq, headers=headers, tablefmt="grid")}  
"""
)

###############################################################################
# Element forces and moments obtained from spectrum solution for specific elements
# =======================
#

# For Node# 12:

# Set target values
target_elem_12i_res = np.array([24.019, 7.514, 34.728, 123.39, 2131.700, 722.790])
target_elem_12j_res = np.array([24.018, 7.514, 34.728, 123.39, 2442.700, 786.730])

# Fill result values
# sim_elem_12i_res = np.array([pxi_12, vyi_12, vzi_12, txi_12, myi_12, mzi_12])
# sim_elem_12j_res = np.array([pxj_12, vyj_12, vzj_12, txj_12, myj_12, mzj_12])

# For Node# 14:

# Set target values
target_elem_14i_res = np.array([5.1505, 7.2868, 7.9178, 450.42, 675.58, 314.970])
target_elem_14j_res = np.array([6.006, 6.6138, 7.9146, 157.85, 858.09, 302.940])

# Fill result values
# sim_elem_14i_res = np.array([pxi_14, vyi_14, vzi_14, txi_14, myi_14, mzi_14])
# sim_elem_14j_res = np.array([pxj_14, vyj_14, vzj_14, txj_14, myj_14, mzj_14])

# output labels
labels_I = ["PX(I)", "VY(I)", "VZ(I)", "TX(I)", "MY(I)", "MZ(I)"]
labels_J = ["PX(J)", "VY(J)", "VZ(J)", "TX(J)", "MY(J)", "MZ(J)"]

for node, element in zip([12, 14], ["Pipe289", "Elbow290"]):
    # Element forces and moments at element, node "i"
    values_i = ["Node i"]
    for each in [
        f"pxi_{node}",
        f"vyi_{node}",
        f"vzi_{node}",
        f"txi_{node}",
        f"myi_{node}",
        f"mzi_{node}",
    ]:
        values_i.append(mapdl.get_array("ELEM", "", "ETAB", each)[node - 1])

    # Element forces and moments at element , node "j"
    values_j = ["Node j"]
    for each in [
        f"pxj_{node}",
        f"vyj_{node}",
        f"vzj_{node}",
        f"txj_{node}",
        f"myj_{node}",
        f"mzj_{node}",
    ]:
        values_j.append(mapdl.get_array("ELEM", "", "ETAB", each)[node - 1])

    print(f"\n\nElement forces and moments at element {node} ({element})")
    print("===================================================")

    headers = [
        "Node",
        "Axial force",
        "Shear force Y",
        "Shear force Z",
        "Torque",
        "Moment Y",
        "Moment Z",
    ]
    print(tabulate([values_i, values_j], headers=headers))

###############################################################################
# Reaction forces
# =======================
#
print("\n\nReaction forces")
print("===============")

headers = reaction_force.get_columns()
values = reaction_force.to_list()

print(tabulate(values, headers=headers))

################################################################################
# Stop MAPDL.

mapdl.exit()<|MERGE_RESOLUTION|>--- conflicted
+++ resolved
@@ -415,7 +415,6 @@
 # Element Forces and Moments obtained from spectrum solution for Node "I"
 
 elems = [12, 14]
-<<<<<<< HEAD
 
 # Output labels
 # px = section axial force at node I and J.
@@ -425,16 +424,6 @@
 # my = section bending moments along Y direction at node I and J.
 # mz = section bending moments along Z direction at node I and J.
 labels = ["px", "vy", "vz", "tx", "my", "mz"]
-=======
-# Output labels
-# px = axial force
-# vy = shear y-direction
-# vz = shear z-direction
-# tx = axial torque
-# my = moment y-direction
-# mz = moment z-direction
-labels = ['px', 'vy', 'vz', 'tx', 'my', 'mz']
->>>>>>> b782fe98
 
 # SMISC mapping
 # To obtain the SMISC values for each element
@@ -442,27 +431,15 @@
     # Element number 12
     12: {
         # Obtained from the Element reference for PIPE289
-<<<<<<< HEAD
         "i": [1, 6, 5, 4, 2, 3],
         "j": [14, 19, 18, 17, 15, 16],
-=======
-        'i': [ 1, 6, 5, 4, 2, 3],
-        'j': [14, 19, 18, 17, 15, 16],
->>>>>>> b782fe98
     },
     # Element number 14
     14: {
         # Obtained from the Element reference for ELBOW290
-<<<<<<< HEAD
         "i": [1, 6, 5, 4, 2, 3],
         "j": [36, 41, 40, 39, 37, 38],
     },
-=======
-        'i': [1, 6, 5, 4, 2, 3],
-        'j': [36, 41, 40, 39, 37, 38],
-
-    }
->>>>>>> b782fe98
 }
 
 for elem in elems:
@@ -470,11 +447,6 @@
 
     for node in ["i", "j"]:
         for label, id_ in zip(labels, SMISC[elem][node]):
-<<<<<<< HEAD
-
-=======
-            
->>>>>>> b782fe98
             label_ = f"{label}{node}_{elem}"
             mapdl.etable(label_, "smisc", id_)
 
